--- conflicted
+++ resolved
@@ -64,11 +64,7 @@
 {%- endfor %}
 {% for fn, record in packages|dictsort() %}
     <tr>
-<<<<<<< HEAD
-      <td {% if html_dependencies and record.depends %}title="{{ record | to_title }}"{% endif %}>{{ fn | add_href(fn) }}</td>
-=======
-      <td title="{{ record | to_title }}">{{ fn | add_href(fn) }}</td>
->>>>>>> a326c72a
+      <td{% if html_dependencies and record.depends %} title="{{ record | to_title }}"{% endif %}>{{ fn | add_href(fn) }}</td>
       <td class="s">{{ record.size | human_bytes }}</td>
       <td>{% if record.timestamp %}{{ record.timestamp|strftime("%Y-%m-%d %H:%M:%S %z") }}{% endif %}</td>
       <td>{{ record.sha256 }}</td>
