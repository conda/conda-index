--- conflicted
+++ resolved
@@ -93,7 +93,6 @@
         """,
 )
 @click.option(
-<<<<<<< HEAD
     "--save-fs-state/--no-save-fs-state",
     help="""
         Skip using listdir() to refresh the set of available packages. Used to
@@ -111,8 +110,6 @@
     default="fs",
 )
 @click.option(
-=======
->>>>>>> 8ae2a2e2
     "--current-repodata/--no-current-repodata",
     help="""
         Skip generating current_repodata.json, a file containing only the newest
@@ -147,11 +144,8 @@
     run_exports=False,
     compact=True,
     base_url=None,
-<<<<<<< HEAD
     save_fs_state=False,
     upstream_stage="fs",
-=======
->>>>>>> 8ae2a2e2
     current_repodata=True,
 ):
     logutil.configure()
@@ -172,12 +166,8 @@
         write_run_exports=run_exports,
         compact_json=compact,
         base_url=base_url,
-<<<<<<< HEAD
         save_fs_state=save_fs_state,
-        current_repodata=current_repodata,
-=======
         write_current_repodata=current_repodata,
->>>>>>> 8ae2a2e2
     )
 
     if save_fs_state is False:
