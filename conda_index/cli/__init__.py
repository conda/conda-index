"""
Updated command line interface for conda-index.
"""

import logging
import os.path
from pathlib import Path

import click

from conda_index.index import MAX_THREADS_DEFAULT, ChannelIndex, logutil

from .. import yaml


@click.command(context_settings={"help_option_names": ["-h", "--help"]})
@click.argument("dir")
@click.option("--output", help="Output repodata to given directory.")
@click.option(
    "--subdir",
    multiple=True,
    default=None,
    help="Subdir to index. Accepts multiple.",
)
@click.option(
    "-n",
    "--channel-name",
    help="Customize the channel name listed in each channel's index.html.",
)
@click.option(
    "--patch-generator",
    required=False,
    help="Path to Python file that outputs metadata patch instructions from its "
    "_patch_repodata function or a .tar.bz2/.conda file which contains a "
    "patch_instructions.json file for each subdir",
)
@click.option(
    "--channeldata/--no-channeldata",
    help="Generate channeldata.json.",
    default=False,
    show_default=True,
)
@click.option(
    "--rss/--no-rss",
    help="Write rss.xml (Only if --channeldata is enabled).",
    default=True,
    show_default=True,
)
@click.option(
    "--bz2/--no-bz2",
    help="Write repodata.json.bz2.",
    default=False,
    show_default=True,
)
@click.option(
    "--zst/--no-zst",
    help="Write repodata.json.zst.",
    default=False,
    show_default=True,
)
@click.option(
    "--run-exports/--no-run-exports",
    help="Write run_exports.json.",
    default=False,
    show_default=True,
)
@click.option(
    "--compact/--no-compact",
    help="Output JSON as one line, or pretty-printed.",
    default=True,
    show_default=True,
)
@click.option(
    "--current-index-versions-file",
    "-m",
    help="""
        YAML file containing name of package as key, and list of versions as values.  The current_index.json
        will contain the newest from this series of versions.  For example:

        python:
          - 3.8
          - 3.9

        will keep python 3.8.X and 3.9.Y in the current_index.json, instead of only the very latest python version.
        """,
)
@click.option(
    "--base-url",
    help="""
        If packages should be served separately from repodata.json, URL of the
        directory tree holding packages. Generates repodata.json with
        repodata_version=2 which is supported in conda 24.5.0 or later.
        """,
)
@click.option(
    "--update-cache/--no-update-cache",
    help="""
        Control whether listdir() is called to refresh the set of available
        packages. Used to generate complete repodata.json from cache only when
        packages are not on disk. (Experimental)
        """,
    default=True,
    show_default=True,
)
@click.option(
    "--upstream-stage",
    help="""
    Set to 'clone' to generate example repodata from conda-forge test database.
    (Experimental)
    """,
    default="fs",
)
@click.option(
    "--current-repodata/--no-current-repodata",
    help="""
        Skip generating current_repodata.json, a file containing only the newest
        versions of all packages and their dependencies, only used by the
        classic solver.
        """,
    default=True,
    show_default=True,
)
@click.option("--threads", default=MAX_THREADS_DEFAULT, show_default=True)
@click.option(
    "--verbose",
    help="""
        Enable debug logging.
        """,
    default=False,
    is_flag=True,
)
@click.option(
    "--write-monolithic/--no-write-monolithic",
    help="""
    Write repodata.json with all package metadata in a single file.
    """,
    default=True,
    is_flag=True,
)
@click.option(
    "--write-shards/--no-write-shards",
    help="""
        Write a repodata.msgpack.zst index and many smaller files per CEP-16.
        (Experimental)
        """,
    default=False,
    is_flag=True,
)
@click.option(
<<<<<<< HEAD
    "--html-dependencies/--no-html-dependencies",
    help="""
        Include dependency popups in generated HTML index files.
        May significantly increase file size for large repositories like
        main or conda-forge.
        """,
    default=False,
    show_default=True,
=======
    "--db",
    help="""
        Choose database backend. "sqlite3" (default) or "postgresql"
        (Experimental)
        """,
    default="sqlite3",
    type=click.Choice(["sqlite3", "postgresql"]),
)
@click.option(
    "--db-url",
    help="""
        SQLAlchemy database URL when using --db=postgresql. Alternatively, use
        the CONDA_INDEX_DBURL environment variable. (Experimental)
        """,
    default="postgresql:///conda_index",
    show_default=True,
    envvar="CONDA_INDEX_DBURL",
>>>>>>> f8a801b4
)
def cli(
    dir,
    patch_generator=None,
    subdir=None,
    output=None,
    channeldata=False,
    verbose=False,
    threads=None,
    current_index_versions_file=None,
    channel_name=None,
    bz2=False,
    zst=False,
    rss=False,
    run_exports=False,
    compact=True,
    base_url=None,
    update_cache=False,
    upstream_stage="fs",
    current_repodata=True,
    write_monolithic=True,
    write_shards=False,
<<<<<<< HEAD
    html_dependencies=False,
=======
    db="sqlite3",
    db_url="",
>>>>>>> f8a801b4
):
    logutil.configure()
    if verbose:
        logging.getLogger("conda_index.index").setLevel(logging.DEBUG)

    if output:
        output = os.path.expanduser(output)

    if current_repodata and not write_monolithic:
        raise click.ClickException("--current-repodata requires --write-monolithic")

    cache_kwargs = {}

    if db == "postgresql":
        try:
            import conda_index.postgres.cache

            cache_class = conda_index.postgres.cache.PsqlCache
            cache_kwargs["db_url"] = db_url
        except ImportError as e:
            raise click.ClickException(f"Missing dependencies for postgresql: {e}")
    else:
        from conda_index.index.sqlitecache import CondaIndexCache

        cache_class = CondaIndexCache

    channel_index = ChannelIndex(
        os.path.expanduser(dir),
        channel_name=channel_name,
        output_root=output,
        subdirs=subdir,
        write_bz2=bz2,
        write_zst=zst,
        threads=threads,
        write_run_exports=run_exports,
        compact_json=compact,
        base_url=base_url,
        save_fs_state=update_cache,
        write_current_repodata=current_repodata,
        upstream_stage=upstream_stage,
        write_monolithic=write_monolithic,
        write_shards=write_shards,
<<<<<<< HEAD
        html_dependencies=html_dependencies,
=======
        cache_class=cache_class,
        cache_kwargs=cache_kwargs,
>>>>>>> f8a801b4
    )

    if update_cache is False:
        # We call listdir() in save_fs_state, or its remote fs equivalent; then
        # we call changed_packages(); but the changed_packages query against a
        # remote filesystem is different than the one we need for a local
        # filesystem. How about skipping the extract packages stage entirely by
        # returning no changed packages? Might fail if we use
        # threads/multiprocessing.
        def no_changed_packages(self, *args):
            return []

        channel_index.cache_class.changed_packages = no_changed_packages

    current_index_versions = None
    if current_index_versions_file:
        with open(current_index_versions_file) as f:
            current_index_versions = yaml.safe_load(f)

    if patch_generator:
        patch_generator = str(Path(patch_generator).expanduser())

    channel_index.index(
        patch_generator=patch_generator,  # or will use outdated .py patch functions
        current_index_versions=current_index_versions,
        progress=False,  # clone is a batch job
    )

    if channeldata:  # about 2 1/2 minutes for conda-forge
        channel_index.update_channeldata(rss=rss)<|MERGE_RESOLUTION|>--- conflicted
+++ resolved
@@ -147,7 +147,25 @@
     is_flag=True,
 )
 @click.option(
-<<<<<<< HEAD
+    "--db",
+    help="""
+        Choose database backend. "sqlite3" (default) or "postgresql"
+        (Experimental)
+        """,
+    default="sqlite3",
+    type=click.Choice(["sqlite3", "postgresql"]),
+)
+@click.option(
+    "--db-url",
+    help="""
+        SQLAlchemy database URL when using --db=postgresql. Alternatively, use
+        the CONDA_INDEX_DBURL environment variable. (Experimental)
+        """,
+    default="postgresql:///conda_index",
+    show_default=True,
+    envvar="CONDA_INDEX_DBURL",
+)
+@click.option(
     "--html-dependencies/--no-html-dependencies",
     help="""
         Include dependency popups in generated HTML index files.
@@ -156,25 +174,6 @@
         """,
     default=False,
     show_default=True,
-=======
-    "--db",
-    help="""
-        Choose database backend. "sqlite3" (default) or "postgresql"
-        (Experimental)
-        """,
-    default="sqlite3",
-    type=click.Choice(["sqlite3", "postgresql"]),
-)
-@click.option(
-    "--db-url",
-    help="""
-        SQLAlchemy database URL when using --db=postgresql. Alternatively, use
-        the CONDA_INDEX_DBURL environment variable. (Experimental)
-        """,
-    default="postgresql:///conda_index",
-    show_default=True,
-    envvar="CONDA_INDEX_DBURL",
->>>>>>> f8a801b4
 )
 def cli(
     dir,
@@ -197,12 +196,9 @@
     current_repodata=True,
     write_monolithic=True,
     write_shards=False,
-<<<<<<< HEAD
-    html_dependencies=False,
-=======
     db="sqlite3",
     db_url="",
->>>>>>> f8a801b4
+    html_dependencies=False,
 ):
     logutil.configure()
     if verbose:
@@ -245,12 +241,9 @@
         upstream_stage=upstream_stage,
         write_monolithic=write_monolithic,
         write_shards=write_shards,
-<<<<<<< HEAD
-        html_dependencies=html_dependencies,
-=======
         cache_class=cache_class,
         cache_kwargs=cache_kwargs,
->>>>>>> f8a801b4
+        html_dependencies=html_dependencies,
     )
 
     if update_cache is False:
