# Copyright (C) 2018-2022 Anaconda, Inc

from __future__ import annotations

import bz2
import copy
import functools
import json
import logging
import multiprocessing
import os
import sys
import time
from concurrent.futures import Executor, ProcessPoolExecutor, ThreadPoolExecutor
from datetime import datetime, timezone
from numbers import Number
from os.path import abspath, basename, getmtime, getsize, isfile, join
from typing import NamedTuple
from uuid import uuid4

import zstandard
from conda.base.context import context

#  BAD BAD BAD - conda internals
from conda.core.subdir_data import SubdirData
from conda.exports import MatchSpec, Resolve, VersionOrder, human_bytes
from conda.models.channel import Channel
from conda_package_streaming import package_streaming
from jinja2 import Environment, PackageLoader

from .. import utils
from ..utils import (
    CONDA_PACKAGE_EXTENSION_V1,
    CONDA_PACKAGE_EXTENSION_V2,
    CONDA_PACKAGE_EXTENSIONS,
)
from . import rss, sqlitecache

log = logging.getLogger(__name__)

# zstd -T0 -b15 -e17 repodata.json
# level 16 gives a nice jump in ratio and decompress speed
# 15#repodata.json     : 229527083 ->  27834591 (x8.246),  112.3 MB/s, 2726.7 MB/s
# 16#repodata.json     : 229527083 ->  24457586 (x9.385),   47.6 MB/s, 3797.3 MB/s
# 17#repodata.json     : 229527083 ->  23358438 (x9.826),   30.2 MB/s, 3977.2 MB/s
ZSTD_COMPRESS_LEVEL = 16
ZSTD_COMPRESS_THREADS = -1  # automatic


def logging_config():
    """Called by package extraction subprocesses to re-configure logging."""
    import conda_index.index.logutil

    conda_index.index.logutil.configure()


# use this for debugging, because ProcessPoolExecutor isn't pdb/ipdb friendly
class DummyExecutor(Executor):
    def map(self, func, *iterables):
        for iterable in iterables:
            for thing in iterable:
                yield func(thing)

    def submit(self, func, *args, **kwargs):
        class future:
            def result(self):
                return func(*args, **kwargs)

        return future()


local_index_timestamp = 0
cached_index = None
local_subdir = ""
local_output_folder = ""
cached_channels = []
channel_data = {}

# os.cpu_count() "Return the number of CPUs in the system. Returns None if
# undetermined."
MAX_THREADS_DEFAULT = os.cpu_count() or 1
if (
    sys.platform == "win32"
):  # see https://github.com/python/cpython/commit/8ea0fd85bc67438f679491fae29dfe0a3961900a
    MAX_THREADS_DEFAULT = min(48, MAX_THREADS_DEFAULT)  # pragma: no cover
LOCK_TIMEOUT_SECS = 3 * 3600
LOCKFILE_NAME = ".lock"

# XXX conda-build calls its version of get_build_index. Appears to combine
# remote and local packages, updating the local index based on mtime. Standalone
# conda-index removes get_build_index() for now.


def _ensure_valid_channel(local_folder, subdir):
    for folder in {subdir, "noarch"}:
        path = os.path.join(local_folder, folder)
        if not os.path.isdir(path):
            os.makedirs(path)


class FileInfo(NamedTuple):
    """
    Filename and a bit of stat information.
    """

    fn: str
    st_mtime: Number
    st_size: Number


def update_index(
    dir_path,
    output_dir=None,
    check_md5=False,
    channel_name=None,
    patch_generator=None,
    threads: (int | None) = MAX_THREADS_DEFAULT,
    verbose=False,
    progress=False,
    subdirs=None,
    warn=True,
    current_index_versions=None,
    debug=False,
    write_bz2=True,
    write_zst=False,
    write_run_exports=False,
):
    """
    High-level interface to ``ChannelIndex``. Index all subdirs under
    ``dir_path``. Output to `output_dir`, or under the input directory if
    `output_dir` is not given. Writes updated ``channeldata.json``.

    The input ``dir_path`` should at least contain a directory named ``noarch``.
    The path tree therein is treated as a full channel, with a level of subdirs,
    each subdir having an update to repodata.json. The full channel will also
    have a channeldata.json file.
    """
    _, dirname = os.path.split(dir_path)
    if dirname in utils.DEFAULT_SUBDIRS:
        if warn:
            log.warn(
                "The update_index function has changed to index all subdirs at once.  You're pointing it at a single subdir.  "
                "Please update your code to point it at the channel root, rather than a subdir. "
                "Use -s=<subdir> to update a single subdir."
            )
        raise ValueError(
            "Does not accept a single subdir, or a path named "
            "like one of the standard subdirs."
        )

    channel_index = ChannelIndex(
        dir_path,
        channel_name,
        subdirs=subdirs,
        threads=threads,
        deep_integrity_check=check_md5,
        debug=debug,
        output_root=output_dir,
        write_bz2=write_bz2,
        write_zst=write_zst,
        write_run_exports=write_run_exports,
    )

    channel_index.index(
        patch_generator=patch_generator,
        verbose=verbose,
        progress=progress,
        current_index_versions=current_index_versions,
    )

    channel_index.update_channeldata()


def _make_seconds(timestamp):
    timestamp = int(timestamp)
    if timestamp > 253402300799:  # 9999-12-31
        timestamp //= (
            1000  # convert milliseconds to seconds; see conda/conda-build#1988
        )
    return timestamp


# ==========================================================================


REPODATA_VERSION = 1
CHANNELDATA_VERSION = 1
RUN_EXPORTS_VERSION = 1
REPODATA_JSON_FN = "repodata.json"
REPODATA_FROM_PKGS_JSON_FN = "repodata_from_packages.json"
RUN_EXPORTS_JSON_FN = "run_exports.json"
CHANNELDATA_FIELDS = (
    "description",
    "dev_url",
    "doc_url",
    "doc_source_url",
    "home",
    "license",
    "reference_package",
    "source_url",
    "source_git_url",
    "source_git_tag",
    "source_git_rev",
    "summary",
    "version",
    "subdirs",
    "icon_url",
    "icon_hash",  # "md5:abc123:12"
    "run_exports",
    "binary_prefix",
    "text_prefix",
    "activate.d",
    "deactivate.d",
    "pre_link",
    "post_link",
    "pre_unlink",
    "tags",
    "identifiers",
    "keywords",
    "recipe_origin",
    "commits",
)


def _apply_instructions(subdir, repodata, instructions):
    repodata.setdefault("removed", [])
    utils.merge_or_update_dict(
        repodata.get("packages", {}),
        instructions.get("packages", {}),
        merge=False,
        add_missing_keys=False,
    )
    # we could have totally separate instructions for .conda than .tar.bz2, but it's easier if we assume
    #    that a similarly-named .tar.bz2 file is the same content as .conda, and shares fixes
    new_pkg_fixes = {
        k.replace(CONDA_PACKAGE_EXTENSION_V1, CONDA_PACKAGE_EXTENSION_V2): v
        for k, v in instructions.get("packages", {}).items()
    }

    utils.merge_or_update_dict(
        repodata.get("packages.conda", {}),
        new_pkg_fixes,
        merge=False,
        add_missing_keys=False,
    )
    utils.merge_or_update_dict(
        repodata.get("packages.conda", {}),
        instructions.get("packages.conda", {}),
        merge=False,
        add_missing_keys=False,
    )

    for fn in instructions.get("revoke", ()):
        for key in ("packages", "packages.conda"):
            if fn.endswith(CONDA_PACKAGE_EXTENSION_V1) and key == "packages.conda":
                fn = fn.replace(CONDA_PACKAGE_EXTENSION_V1, CONDA_PACKAGE_EXTENSION_V2)
            if fn in repodata[key]:
                repodata[key][fn]["revoked"] = True
                repodata[key][fn]["depends"].append("package_has_been_revoked")

    for fn in instructions.get("remove", ()):
        for key in ("packages", "packages.conda"):
            if fn.endswith(CONDA_PACKAGE_EXTENSION_V1) and key == "packages.conda":
                fn = fn.replace(CONDA_PACKAGE_EXTENSION_V1, CONDA_PACKAGE_EXTENSION_V2)
            popped = repodata[key].pop(fn, None)
            if popped:
                repodata["removed"].append(fn)
    repodata["removed"].sort()

    return repodata


def _get_jinja2_environment():
    def _filter_strftime(dt, dt_format):
        if isinstance(dt, (int, float)):
            if dt > 253402300799:  # 9999-12-31
                dt //= 1000  # convert milliseconds to seconds; see #1988
            dt = datetime.fromtimestamp(dt, tz=timezone.utc)
        return dt.strftime(dt_format)

    def _filter_add_href(text, link, **kwargs):
        if link:
            kwargs_list = [f'href="{link}"']
            kwargs_list += [f'{k}="{v}"' for k, v in kwargs.items()]
            return "<a {}>{}</a>".format(" ".join(kwargs_list), text)
        else:
            return text

    environment = Environment(
        loader=PackageLoader("conda_index", "templates"),
    )
    environment.filters["human_bytes"] = human_bytes
    environment.filters["strftime"] = _filter_strftime
    environment.filters["add_href"] = _filter_add_href
    environment.trim_blocks = True
    environment.lstrip_blocks = True

    return environment


def _make_subdir_index_html(channel_name, subdir, repodata_packages, extra_paths):
    environment = _get_jinja2_environment()
    template = environment.get_template("subdir-index.html.j2")
    rendered_html = template.render(
        title="{}/{}".format(channel_name or "", subdir),
        packages=repodata_packages,
        current_time=datetime.now(timezone.utc),
        extra_paths=extra_paths,
    )
    return rendered_html


def _make_channeldata_index_html(channel_name, channeldata):
    environment = _get_jinja2_environment()
    template = environment.get_template("channeldata-index.html.j2")
    rendered_html = template.render(
        title=channel_name,
        packages=channeldata["packages"],
        subdirs=channeldata["subdirs"],
        current_time=datetime.now(timezone.utc),
    )
    return rendered_html


def _make_rss(channel_name, channeldata):
    return rss.get_rss(channel_name, channeldata)


def _get_resolve_object(subdir, precs=None, repodata=None):
    packages = {}
    conda_packages = {}
    if not repodata:
        repodata = {
            "info": {
                "subdir": subdir,
                "arch": context.arch_name,
                "platform": context.platform,
            },
            "packages": packages,
            "packages.conda": conda_packages,
        }

    channel = Channel("https://conda.anaconda.org/dummy-channel/%s" % subdir)
    sd = SubdirData(channel)

    # repodata = copy.deepcopy(repodata) # slower than json.dumps/load loop
    repodata_copy = repodata.copy()
    for group in ("packages", "packages.conda"):
        repodata_copy[group] = {
            key: value.copy() for key, value in repodata.get(group, {}).items()
        }
    # adds url, Channel objects to each repodata package
    sd._process_raw_repodata(repodata_copy)

    sd._loaded = True
    SubdirData._cache_[channel.url(with_credentials=True)] = sd

    index = {prec: prec for prec in precs or sd._package_records}
    r = Resolve(index, channels=(channel,))
    return r


def _add_missing_deps(new_r, original_r):
    """For each package in new_r, if any deps are not satisfiable, backfill them from original_r."""

    expanded_groups = copy.deepcopy(new_r.groups)
    seen_specs = set()
    for g_name, g_recs in new_r.groups.items():
        for g_rec in g_recs:
            for dep_spec in g_rec.depends:
                if dep_spec in seen_specs:
                    continue
                ms = MatchSpec(dep_spec)
                if not new_r.find_matches(ms):
                    matches = original_r.find_matches(ms)
                    if matches:
                        version = matches[0].version
                        expanded_groups[ms.name] = set(
                            expanded_groups.get(ms.name, [])
                        ) | set(
                            original_r.find_matches(MatchSpec(f"{ms.name}={version}"))
                        )
                seen_specs.add(dep_spec)
    return [pkg for group in expanded_groups.values() for pkg in group]


def _add_prev_ver_for_features(new_r, orig_r):
    expanded_groups = copy.deepcopy(new_r.groups)
    for g_name in new_r.groups:
        if not any(m.track_features or m.features for m in new_r.groups[g_name]):
            # no features so skip
            continue

        # versions are sorted here so this is the latest
        latest_version = VersionOrder(str(new_r.groups[g_name][0].version))
        if g_name in orig_r.groups:
            # now we iterate through the list to find the next to latest
            # without a feature
            keep_m = None
            for i in range(len(orig_r.groups[g_name])):
                _m = orig_r.groups[g_name][i]
                if VersionOrder(str(_m.version)) <= latest_version and not (
                    _m.track_features or _m.features
                ):
                    keep_m = _m
                    break
            if keep_m is not None:
                expanded_groups[g_name] = {keep_m} | set(
                    expanded_groups.get(g_name, [])
                )

    return [pkg for group in expanded_groups.values() for pkg in group]


def _shard_newest_packages(subdir, r, pins=None):
    """Captures only the newest versions of software in the resolve object.

    For things where more than one version is supported simultaneously (like Python),
    pass pins as a dictionary, with the key being the package name, and the value being
    a list of supported versions.  For example:

    {'python': ["2.7", "3.6"]}
    """
    groups = {}
    pins = pins or {}
    for g_name, g_recs in r.groups.items():
        # always do the latest implicitly
        version = r.groups[g_name][0].version
        matches = set(r.find_matches(MatchSpec(f"{g_name}={version}")))
        if g_name in pins:
            for pin_value in pins[g_name]:
                version = r.find_matches(MatchSpec(f"{g_name}={pin_value}"))[0].version
                matches.update(r.find_matches(MatchSpec(f"{g_name}={version}")))
        groups[g_name] = matches

    # add the deps of the stuff in the index
    new_r = _get_resolve_object(
        subdir, precs=[pkg for group in groups.values() for pkg in group]
    )
    new_r = _get_resolve_object(subdir, precs=_add_missing_deps(new_r, r))

    # now for any pkg with features, add at least one previous version
    # also return
    return set(_add_prev_ver_for_features(new_r, r))


def _build_current_repodata(subdir, repodata, pins):
    r = _get_resolve_object(subdir, repodata=repodata)
    keep_pkgs = _shard_newest_packages(subdir, r, pins)
    new_repodata = {
        k: repodata[k] for k in set(repodata.keys()) - {"packages", "packages.conda"}
    }
    packages = {}
    conda_packages = {}
    for keep_pkg in keep_pkgs:
        if keep_pkg.fn.endswith(CONDA_PACKAGE_EXTENSION_V2):
            conda_packages[keep_pkg.fn] = repodata["packages.conda"][keep_pkg.fn]
            # in order to prevent package churn we consider the md5 for the .tar.bz2 that matches the .conda file
            #    This holds when .conda files contain the same files as .tar.bz2, which is an assumption we'll make
            #    until it becomes more prevalent that people provide only .conda files and just skip .tar.bz2
            counterpart = keep_pkg.fn.replace(
                CONDA_PACKAGE_EXTENSION_V2, CONDA_PACKAGE_EXTENSION_V1
            )
            conda_packages[keep_pkg.fn]["legacy_bz2_md5"] = (
                repodata["packages"].get(counterpart, {}).get("md5")
            )
        elif keep_pkg.fn.endswith(CONDA_PACKAGE_EXTENSION_V1):
            packages[keep_pkg.fn] = repodata["packages"][keep_pkg.fn]
    new_repodata["packages"] = packages
    new_repodata["packages.conda"] = conda_packages
    return new_repodata


def thread_executor_factory(debug, threads):
    return (
        DummyExecutor()
        if (debug or threads == 1)
        else ProcessPoolExecutor(
            threads,
            initializer=logging_config,
            mp_context=multiprocessing.get_context("spawn"),
        )
    )  # "fork" start method may cause hangs even on Linux?


class ChannelIndex:
    """
    Class implementing ``update_index``. Allows for more fine-grained control of
    output.

    See the implementation of ``conda_index.cli`` for usage.
    """

    def __init__(
        self,
        channel_root,
        channel_name,
        subdirs=None,
        threads: (int | None) = MAX_THREADS_DEFAULT,
        deep_integrity_check=False,
        debug=False,
        output_root=None,  # write repodata.json etc. to separate folder?
        cache_class=sqlitecache.CondaIndexCache,
        write_bz2=False,
        write_zst=False,
<<<<<<< HEAD
        write_run_exports=False,
=======
        compact_json=True,
>>>>>>> c29a41c2
    ):
        if threads is None:
            threads = MAX_THREADS_DEFAULT

        self.cache_class = cache_class
        self.channel_root = abspath(channel_root)
        self.output_root = abspath(output_root) if output_root else self.channel_root
        self.channel_name = channel_name or basename(channel_root.rstrip("/"))
        self._subdirs = subdirs
        # no lambdas in pickleable
        self.thread_executor_factory = functools.partial(
            thread_executor_factory, debug, threads
        )
        self.debug = debug
        self.deep_integrity_check = deep_integrity_check
        self.write_bz2 = write_bz2
        self.write_zst = write_zst
<<<<<<< HEAD
        self.write_run_exports = write_run_exports
=======
        self.compact_json = compact_json
>>>>>>> c29a41c2

    def index(
        self,
        patch_generator,
        verbose=False,
        progress=False,
        current_index_versions=None,
    ):
        """
        Examine all changed packages under ``self.channel_root``, updating
        ``index.html`` for each subdir.
        """
        if verbose:
            level = logging.DEBUG
        else:
            level = logging.ERROR

        logging_context = utils.LoggingContext(level, loggers=[__name__])

        with logging_context:
            subdirs = self.detect_subdirs()

            # Lock local channel.
            with utils.try_acquire_locks(
                [utils.get_lock(self.channel_root)], timeout=900
            ):
                # begin non-stop "extract packages into cache";
                # extract_subdir_to_cache manages subprocesses. Keeps cores busy
                # during write/patch/update channeldata steps.
                def extract_subdirs_to_cache():
                    executor = ThreadPoolExecutor(max_workers=1)

                    def extract_args():
                        for subdir in subdirs:
                            # .cache is currently in channel_root not output_root
                            _ensure_valid_channel(self.channel_root, subdir)
                            subdir_path = join(self.channel_root, subdir)
                            yield (subdir, verbose, progress, subdir_path)

                    def extract_wrapper(args: tuple):
                        # runs in thread
                        subdir, verbose, progress, subdir_path = args
                        cache = self.cache_for_subdir(subdir)
                        return self.extract_subdir_to_cache(
                            subdir, verbose, progress, subdir_path, cache
                        )

                    # map() gives results in order passed, not in order of
                    # completion. If using multiple threads, switch to
                    # submit() / as_completed().
                    return executor.map(extract_wrapper, extract_args())

                # Collect repodata from packages, save to
                # REPODATA_FROM_PKGS_JSON_FN file
                with self.thread_executor_factory() as index_process:
                    futures = [
                        index_process.submit(
                            functools.partial(
                                self.index_prepared_subdir,
                                subdir=subdir,
                                verbose=verbose,
                                progress=progress,
                                patch_generator=patch_generator,
                                current_index_versions=current_index_versions,
                            )
                        )
                        for subdir in extract_subdirs_to_cache()
                    ]
                    # limited API to support DummyExecutor
                    for future in futures:
                        result = future.result()
                        log.info(f"Completed {result}")

    def index_prepared_subdir(
        self, subdir, verbose, progress, patch_generator, current_index_versions
    ):
        log.info("Subdir: %s Gathering repodata", subdir)

        repodata_from_packages = self.index_subdir(
            subdir, verbose=verbose, progress=progress
        )

        log.info("%s Writing pre-patch repodata", subdir)
        self._write_repodata(
            subdir,
            repodata_from_packages,
            REPODATA_FROM_PKGS_JSON_FN,
        )

        # Apply patch instructions.
        log.info("%s Applying patch instructions", subdir)
        patched_repodata, _ = self._patch_repodata(
            subdir, repodata_from_packages, patch_generator
        )

        # Save patched and augmented repodata. If the contents
        # of repodata have changed, write a new repodata.json.
        # Create associated index.html.

        log.info("%s Writing patched repodata", subdir)

        log.debug("%s write patched repodata", subdir)
        self._write_repodata(subdir, patched_repodata, REPODATA_JSON_FN)

        log.info("%s Building current_repodata subset", subdir)

        log.debug("%s build current_repodata", subdir)
        current_repodata = _build_current_repodata(
            subdir, patched_repodata, pins=current_index_versions
        )

        log.info("%s Writing current_repodata subset", subdir)

        log.debug("%s write current_repodata", subdir)
        self._write_repodata(
            subdir,
            current_repodata,
            json_filename="current_repodata.json",
        )

        if self.write_run_exports:
            log.info("%s Building run_exports data", subdir)
            run_exports_data = self.build_run_exports_data(subdir)

            log.info("%s Writing run_exports.json", subdir)
            self._write_repodata(
                subdir,
                run_exports_data,
                json_filename=RUN_EXPORTS_JSON_FN,
            )

        log.info("%s Writing index HTML", subdir)

        log.debug("%s write index.html", subdir)
        self._write_subdir_index_html(subdir, patched_repodata)

        log.debug("%s finish", subdir)

        return subdir

    def update_channeldata(self, rss=False):
        """
        Update channeldata based on re-reading output `repodata.json` and existing
        `channeldata.json`. Call after index() if channeldata is needed.
        """
        subdirs = self.detect_subdirs()

        # Skip locking; only writes the channeldata.

        # Keep channeldata in memory, update with each subdir.
        channel_data = {}
        channeldata_file = self.channeldata_path()
        if os.path.isfile(channeldata_file):
            with open(channeldata_file) as f:
                channel_data = json.load(f)

        for subdir in subdirs:
            log.info("Channeldata subdir: %s" % subdir)
            log.debug("%s read repodata", subdir)
            with open(
                os.path.join(self.output_root, subdir, REPODATA_JSON_FN)
            ) as repodata:
                patched_repodata = json.load(repodata)

            self._update_channeldata(channel_data, patched_repodata, subdir)

            log.debug("%s channeldata finished", subdir)

        # Create and write the rss feed.
        if rss:
            self._write_rss(channel_data)

        # Create and write channeldata.
        self._write_channeldata_index_html(channel_data)
        log.debug("write channeldata")
        self._write_channeldata(channel_data)

    def detect_subdirs(self):
        if not self._subdirs:
            detected_subdirs = {
                subdir.name
                for subdir in os.scandir(self.channel_root)
                if subdir.name in utils.DEFAULT_SUBDIRS and subdir.is_dir()
            }
            log.debug("found subdirs %s" % detected_subdirs)
            self.subdirs = sorted(detected_subdirs | {"noarch"})
        else:
            self.subdirs = sorted(set(self._subdirs))
            if not "noarch" in self.subdirs:
                log.warn("Indexing %s does not include 'noarch'", self.subdirs)
        return self.subdirs

    def channeldata_path(self):
        channeldata_file = os.path.join(self.output_root, "channeldata.json")
        return channeldata_file

    def index_subdir(self, subdir, verbose=False, progress=False):
        """
        Return repodata from the cache without reading old repodata.json

        Must call `extract_subdir_to_cache()` first or will be outdated.
        """
        subdir_path = join(self.channel_root, subdir)

        cache = self.cache_for_subdir(subdir)

        if verbose:
            log.info("Building repodata for %s" % subdir_path)

        new_repodata_packages = {}
        new_repodata_conda_packages = {}

        # load cached packages
        for row in cache.db.execute(
            """
            SELECT path, index_json FROM stat JOIN index_json USING (path)
            WHERE stat.stage = ?
            ORDER BY path
            """,
            (cache.upstream_stage,),
        ):
            path, index_json = row
            index_json = json.loads(index_json)
            if path.endswith(CONDA_PACKAGE_EXTENSION_V1):
                new_repodata_packages[path] = index_json
            elif path.endswith(CONDA_PACKAGE_EXTENSION_V2):
                new_repodata_conda_packages[path] = index_json
            else:
                log.warn("%s doesn't look like a conda package", path)

        new_repodata = {
            "packages": new_repodata_packages,
            "packages.conda": new_repodata_conda_packages,
            "info": {
                "subdir": subdir,
            },
            "repodata_version": REPODATA_VERSION,
            "removed": [],  # can be added by patch/hotfix process
        }

        return new_repodata

    def cache_for_subdir(self, subdir):
        cache: sqlitecache.CondaIndexCache = self.cache_class(
            channel_root=self.channel_root, subdir=subdir
        )
        if cache.cache_is_brand_new:
            # guaranteed to be only thread doing this?
            cache.convert()
        return cache

    def extract_subdir_to_cache(
        self, subdir, verbose, progress, subdir_path, cache: sqlitecache.CondaIndexCache
    ):
        """
        Extract all changed packages into the subdir cache.

        Return name of subdir.
        """
        # exactly these packages (unless they are un-indexable) will be in the
        # output repodata
        cache.save_fs_state(subdir_path)

        log.debug("%s find packages to extract", subdir)

        # list so tqdm can show progress
        extract = [
            FileInfo(
                fn=cache.plain_path(row["path"]),
                st_mtime=row["mtime"],
                st_size=row["size"],
            )
            for row in cache.changed_packages()
        ]

        log.debug("%s extract %d packages", subdir, len(extract))

        # now updates own stat cache
        extract_func = functools.partial(
            cache.extract_to_cache_info_object, self.channel_root, subdir
        )

        start_time = time.time()
        size_processed = 0

        with self.thread_executor_factory() as thread_executor:
            for fn, mtime, size, index_json in thread_executor.map(
                extract_func, extract
            ):
                size_processed += size  # even if processed incorrectly
                # fn can be None if the file was corrupt or no longer there
                if fn and mtime:
                    if index_json:
                        pass  # correctly indexed a package! index_subdir will fetch.
                    else:
                        log.error(
                            "Package at %s did not contain valid index.json data.  Please"
                            " check the file and remove/redownload if necessary to obtain "
                            "a valid package." % os.path.join(subdir_path, fn)
                        )
            end_time = time.time()
            try:
                bytes_sec = size_processed / (end_time - start_time)
            except ZeroDivisionError:
                bytes_sec = 0
        log.info(
            "%s cached %s from %s packages at %s/second",
            subdir,
            human_bytes(size_processed),
            len(extract),
            human_bytes(bytes_sec),
        )

        return subdir

    def _write_repodata(self, subdir, repodata, json_filename):
        """
        Write repodata to :json_filename, but only if changed.
        """
        repodata_json_path = join(self.channel_root, subdir, json_filename)
        new_repodata = self.json_dumps(repodata)
        write_result = self._maybe_write(
            repodata_json_path, new_repodata, write_newline_end=False
        )
        # write repodata.json.bz2 if it doesn't exist, even if repodata.json has
        # not changed
        repodata_bz2_path = repodata_json_path + ".bz2"
        repodata_zst_path = repodata_json_path + ".zst"
        if write_result or not os.path.exists(repodata_bz2_path):
            if self.write_bz2:
                bz2_content = bz2.compress(new_repodata.encode("utf-8"))
                self._maybe_write(repodata_bz2_path, bz2_content)
            else:
                self._maybe_remove(repodata_bz2_path)
            if self.write_zst:
                repodata_zst_content = zstandard.ZstdCompressor(
                    level=ZSTD_COMPRESS_LEVEL, threads=ZSTD_COMPRESS_THREADS
                ).compress(new_repodata.encode("utf-8"))
                self._maybe_write(repodata_zst_path, repodata_zst_content)
            else:
                self._maybe_remove(repodata_zst_path)
        return write_result

    def _write_subdir_index_html(self, subdir, repodata):
        repodata_legacy_packages = repodata["packages"]
        repodata_conda_packages = repodata["packages.conda"]

        repodata_packages = {}
        repodata_packages.update(repodata_legacy_packages)
        repodata_packages.update(repodata_conda_packages)

        subdir_path = join(self.channel_root, subdir)

        def _add_extra_path(extra_paths, path):
            if isfile(join(self.channel_root, path)):
                md5sum, sha256sum = utils.checksums(path, ("md5", "sha256"))
                extra_paths[basename(path)] = {
                    "size": getsize(path),
                    "timestamp": int(getmtime(path)),
                    "sha256": sha256sum,
                    "md5": md5sum,
                }

        extra_paths = {}
        _add_extra_path(extra_paths, join(subdir_path, REPODATA_JSON_FN))
        if self.write_bz2:
            _add_extra_path(extra_paths, join(subdir_path, REPODATA_JSON_FN + ".bz2"))
        _add_extra_path(extra_paths, join(subdir_path, REPODATA_FROM_PKGS_JSON_FN))
        if self.write_bz2:
            _add_extra_path(
                extra_paths, join(subdir_path, REPODATA_FROM_PKGS_JSON_FN + ".bz2")
            )

        _add_extra_path(extra_paths, join(subdir_path, "patch_instructions.json"))
        rendered_html = _make_subdir_index_html(
            self.channel_name, subdir, repodata_packages, extra_paths
        )
        assert rendered_html
        index_path = join(subdir_path, "index.html")
        return self._maybe_write(index_path, rendered_html)

    def _write_rss(self, channeldata):
        log.info("Build RSS")
        rss = _make_rss(self.channel_name, channeldata)
        rss_path = join(self.channel_root, "rss.xml")
        self._maybe_write(rss_path, rss)
        log.info("Built RSS")

    def _write_channeldata_index_html(self, channeldata):
        rendered_html = _make_channeldata_index_html(self.channel_name, channeldata)
        assert rendered_html
        index_path = join(self.channel_root, "index.html")
        self._maybe_write(index_path, rendered_html)

    def _update_channeldata(self, channel_data, repodata, subdir):

        cache = self.cache_for_subdir(subdir)

        legacy_packages = repodata["packages"]
        conda_packages = repodata["packages.conda"]

        use_these_legacy_keys = set(legacy_packages.keys()) - {
            k[:-6] + CONDA_PACKAGE_EXTENSION_V1 for k in conda_packages.keys()
        }
        all_repodata_packages = conda_packages.copy()
        all_repodata_packages.update(
            {k: legacy_packages[k] for k in use_these_legacy_keys}
        )
        package_data = channel_data.get("packages", {})

        def _append_group(groups, candidate):
            pkg_dict = candidate[1]
            pkg_name = pkg_dict["name"]

            run_exports = package_data.get(pkg_name, {}).get("run_exports", {})
            if (
                pkg_name not in package_data
                or subdir not in package_data.get(pkg_name, {}).get("subdirs", [])
                or package_data.get(pkg_name, {}).get("timestamp", 0)
                < _make_seconds(pkg_dict.get("timestamp", 0))
                or run_exports
                and pkg_dict["version"] not in run_exports
            ):
                groups.append(candidate)

        # Pay special attention to groups that have run_exports - we
        # need to process each version group by version; take newest per
        # version group.  We handle groups that are not in the index at
        # all yet similarly, because we can't check if they have any
        # run_exports.

        # This is more deterministic than, but slower than the old "newest
        # timestamp across all versions if no run_exports", unsatisfying
        # when old versions get new builds. When channeldata.json is not
        # being built from scratch the speed difference is not noticable.

        def newest_by_name_and_version(all_repodata_packages):
            namever = {}

            for fn, package in all_repodata_packages.items():
                key = (package["name"], package["version"])
                timestamp = package.get("timestamp", 0)
                existing = namever.get(key)
                if not existing or existing[1].get("timestamp", 0) < timestamp:
                    namever[key] = (fn, package)

            return list(namever.values())

        groups = newest_by_name_and_version(all_repodata_packages)

        def _replace_if_newer_and_present(pd, data, existing_record, data_newer, k):
            if data.get(k) and (data_newer or not existing_record.get(k)):
                pd[k] = data[k]
            else:
                pd[k] = existing_record.get(k)

        # unzipping
        fns, fn_dicts = [], []
        if groups:
            fns, fn_dicts = zip(*groups)

        load_func = cache.load_all_from_cache
        with self.thread_executor_factory() as thread_executor:
            for fn_dict, data in zip(fn_dicts, thread_executor.map(load_func, fns)):
                # not reached when older channeldata.json matches
                if data:
                    data.update(fn_dict)
                    name = data["name"]
                    # existing record
                    existing_record = package_data.get(name, {})
                    data_v = data.get("version", "0")
                    erec_v = existing_record.get("version", "0")
                    # are timestamps already normalized to seconds?
                    data_newer = VersionOrder(data_v) > VersionOrder(erec_v) or (
                        data_v == erec_v
                        and _make_seconds(data.get("timestamp", 0))
                        > _make_seconds(existing_record.get("timestamp", 0))
                    )

                    package_data[name] = package_data.get(name, {})
                    # keep newer value for these
                    for k in (
                        "description",
                        "dev_url",
                        "doc_url",
                        "doc_source_url",
                        "home",
                        "license",
                        "source_url",
                        "source_git_url",
                        "summary",
                        "icon_url",
                        "icon_hash",
                        "tags",
                        "identifiers",
                        "keywords",
                        "recipe_origin",
                        "version",
                    ):
                        _replace_if_newer_and_present(
                            package_data[name], data, existing_record, data_newer, k
                        )

                    # keep any true value for these, since we don't distinguish subdirs
                    for k in (
                        "binary_prefix",
                        "text_prefix",
                        "activate.d",
                        "deactivate.d",
                        "pre_link",
                        "post_link",
                        "pre_unlink",
                    ):
                        package_data[name][k] = any(
                            (data.get(k), existing_record.get(k))
                        )

                    package_data[name]["subdirs"] = sorted(
                        list(set(existing_record.get("subdirs", []) + [subdir]))
                    )
                    # keep one run_exports entry per version of the package, since these vary by version
                    run_exports = existing_record.get("run_exports", {})
                    exports_from_this_version = data.get("run_exports")
                    if exports_from_this_version:
                        run_exports[data_v] = data.get("run_exports")
                    package_data[name]["run_exports"] = run_exports
                    package_data[name]["timestamp"] = _make_seconds(
                        max(
                            data.get("timestamp", 0),
                            channel_data.get(name, {}).get("timestamp", 0),
                        )
                    )

        channel_data.update(
            {
                "channeldata_version": CHANNELDATA_VERSION,
                "subdirs": sorted(
                    list(set(channel_data.get("subdirs", []) + [subdir]))
                ),
                "packages": package_data,
            }
        )

    def json_dumps(self, data):
        """
        Format json based on class policy.
        """
        if self.compact_json:
            return json.dumps(data, sort_keys=True, separators=(",", ":"))
        else:
            return json.dumps(data, sort_keys=True, indent=2) + "\n"

    def _write_channeldata(self, channeldata):
        # trim out commits, as they can take up a ton of space.  They're really only for the RSS feed.
        for pkg, pkg_dict in channeldata.get("packages", {}).items():
            channeldata["packages"][pkg] = {
                k: v for k, v in pkg_dict.items() if v is not None and k != "commits"
            }
        channeldata_path = join(self.channel_root, "channeldata.json")
        content = self.json_dumps(channeldata)
        self._maybe_write(channeldata_path, content, True)

    def build_run_exports_data(self, subdir, verbose=False, progress=False):
        """
        Return CEP-12 compliant run_exports metadata from the db cache.

        Must call `extract_subdir_to_cache()` first or will be outdated.
        """
        subdir_path = join(self.channel_root, subdir)

        cache = self.cache_for_subdir(subdir)

        if verbose:
            log.info("Building run_exports for %s" % subdir_path)

        run_exports_packages = {}
        run_exports_conda_packages = {}

        # load cached packages
        for row in cache.db.execute(
            """
            SELECT path, run_exports FROM stat 
            LEFT JOIN run_exports USING (path)
            WHERE stat.stage = ?
            ORDER BY path
            """,
            (cache.upstream_stage,),
        ):  
            path, run_exports_data = row
            run_exports_data = {"run_exports": json.loads(run_exports_data or "{}")}
            if path.endswith(CONDA_PACKAGE_EXTENSION_V1):
                run_exports_packages[path] = run_exports_data
            elif path.endswith(CONDA_PACKAGE_EXTENSION_V2):
                run_exports_conda_packages[path] = run_exports_data
            else:
                log.warn("%s doesn't look like a conda package", path)

        new_run_exports_data = {
            "packages": run_exports_packages,
            "packages.conda": run_exports_conda_packages,
            "info": {
                "subdir": subdir,
                "version": RUN_EXPORTS_VERSION,
            },
        }

        return new_run_exports_data

    def _load_patch_instructions_tarball(self, subdir, patch_generator):
        instructions = {}

        target = "/".join((subdir, "patch_instructions.json"))
        for tar, member in package_streaming.stream_conda_component(
            patch_generator, component="pkg"
        ):
            if member.name == target:
                reader = tar.extractfile(member)
                assert reader, "tar member was not a regular file"
                instructions = json.load(reader)
        return instructions

    def _create_patch_instructions(self, subdir, repodata, patch_generator=None):
        gen_patch_path = patch_generator or join(self.channel_root, "gen_patch.py")
        if isfile(gen_patch_path):
            log.debug(f"using patch generator {gen_patch_path} for {subdir}")

            # https://stackoverflow.com/a/41595552/2127762
            from importlib.util import module_from_spec, spec_from_file_location

            spec = spec_from_file_location("a_b", gen_patch_path)
            if spec and spec.loader:
                mod = module_from_spec(spec)
                spec.loader.exec_module(mod)
            else:
                raise ImportError()

            instructions = mod._patch_repodata(repodata, subdir)

            if instructions.get("patch_instructions_version", 0) > 1:
                raise RuntimeError("Incompatible patch instructions version")

            return instructions
        else:
            if patch_generator:
                raise ValueError(
                    "Specified metadata patch file '{}' does not exist.  Please try an absolute "
                    "path, or examine your relative path carefully with respect to your cwd.".format(
                        patch_generator
                    )
                )
            return {}

    def _write_patch_instructions(self, subdir, instructions):
        new_patch = self.json_dumps(instructions)
        patch_instructions_path = join(
            self.channel_root, subdir, "patch_instructions.json"
        )
        self._maybe_write(patch_instructions_path, new_patch, True)

    def _load_instructions(self, subdir):
        patch_instructions_path = join(
            self.channel_root, subdir, "patch_instructions.json"
        )
        if isfile(patch_instructions_path):
            log.debug("using patch instructions %s" % patch_instructions_path)
            with open(patch_instructions_path) as fh:
                instructions = json.load(fh)
                if instructions.get("patch_instructions_version", 0) > 1:
                    raise RuntimeError("Incompatible patch instructions version")
                return instructions
        return {}

    def _patch_repodata(self, subdir, repodata, patch_generator: str | None = None):
        if patch_generator and patch_generator.endswith(CONDA_PACKAGE_EXTENSIONS):
            instructions = self._load_patch_instructions_tarball(
                subdir, patch_generator
            )
        else:
            instructions = self._create_patch_instructions(
                subdir, repodata, patch_generator
            )
        if instructions:
            self._write_patch_instructions(subdir, instructions)
        else:
            instructions = self._load_instructions(subdir)
        if instructions.get("patch_instructions_version", 0) > 1:
            raise RuntimeError("Incompatible patch instructions version")

        return _apply_instructions(subdir, repodata, instructions), instructions

    def _maybe_write(self, path, content: str | bytes, write_newline_end=False):
        # Create the temp file next "path" so that we can use an atomic move, see
        # https://github.com/conda/conda-build/issues/3833
        temp_path = f"{path}.{uuid4()}"

        # intercept to support separate output_directory
        output_path = os.path.join(
            self.output_root, (os.path.relpath(path, self.channel_root))
        )

        output_temp_path = os.path.join(
            self.output_root, (os.path.relpath(temp_path, self.channel_root))
        )

        os.makedirs(os.path.dirname(output_temp_path), exist_ok=True)

        log.debug(f"_maybe_write {path} to {output_path}")

        return self._maybe_write_output_paths(
            content, output_path, output_temp_path, write_newline_end
        )

    def _maybe_write_output_paths(
        self, content: str | bytes, output_path, output_temp_path, write_newline_end
    ):
        """
        Internal to _maybe_write.
        """

        if isinstance(content, str):
            mode = "w"
            encoding = "utf-8"
            newline = "\n"
            newline_option = "\n"
        else:
            mode = "wb"
            encoding = None
            newline = b"\n"
            newline_option = None

        # always use \n line separator
        with open(
            output_temp_path,
            mode=mode,
            encoding=encoding,
            newline=newline_option,
        ) as fh:
            fh.write(content)
            if write_newline_end:
                fh.write(newline)

        if isfile(output_path):
            if utils.file_contents_match(output_temp_path, output_path):
                # No need to change mtimes. The contents already match.
                os.unlink(output_temp_path)
                return False

        utils.move_with_fallback(output_temp_path, output_path)
        return True

    def _maybe_remove(self, path):
        """
        Remove path if it exists, rewriting to respect self.output_root.
        """

        # intercept to support separate output_directory
        output_path = os.path.join(
            self.output_root, (os.path.relpath(path, self.channel_root))
        )

        log.debug(f"_maybe_remove {path} from {output_path}")

        if isfile(output_path):
            os.unlink(output_path)<|MERGE_RESOLUTION|>--- conflicted
+++ resolved
@@ -503,11 +503,8 @@
         cache_class=sqlitecache.CondaIndexCache,
         write_bz2=False,
         write_zst=False,
-<<<<<<< HEAD
         write_run_exports=False,
-=======
         compact_json=True,
->>>>>>> c29a41c2
     ):
         if threads is None:
             threads = MAX_THREADS_DEFAULT
@@ -525,11 +522,8 @@
         self.deep_integrity_check = deep_integrity_check
         self.write_bz2 = write_bz2
         self.write_zst = write_zst
-<<<<<<< HEAD
         self.write_run_exports = write_run_exports
-=======
         self.compact_json = compact_json
->>>>>>> c29a41c2
 
     def index(
         self,
