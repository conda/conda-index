--- conflicted
+++ resolved
@@ -510,12 +510,8 @@
         channel_url: str | None = None,
         fs: MinimalFS | None = None,
         base_url: str | None = None,
-<<<<<<< HEAD
         save_fs_state=True,
-        current_repodata=True,
-=======
         write_current_repodata=True,
->>>>>>> 8ae2a2e2
     ):
         if threads is None:
             threads = MAX_THREADS_DEFAULT
@@ -542,12 +538,8 @@
         self.write_run_exports = write_run_exports
         self.compact_json = compact_json
         self.base_url = base_url
-<<<<<<< HEAD
         self.save_fs_state = save_fs_state
-        self.current_repodata = current_repodata
-=======
         self.write_current_repodata = write_current_repodata
->>>>>>> 8ae2a2e2
 
     def index(
         self,
@@ -660,11 +652,7 @@
 
         self._write_repodata(subdir, patched_repodata, REPODATA_JSON_FN)
 
-<<<<<<< HEAD
-        if self.current_repodata:
-=======
         if self.write_current_repodata:
->>>>>>> 8ae2a2e2
             log.info("%s Building current_repodata subset", subdir)
 
             current_repodata = _build_current_repodata(
@@ -679,12 +667,7 @@
                 json_filename="current_repodata.json",
             )
         else:
-<<<<<<< HEAD
-            # XXX delete now-outdated current_repodata.json
-            pass
-=======
             self._remove_repodata(subdir, "current_repodata.json")
->>>>>>> 8ae2a2e2
 
         if self.write_run_exports:
             log.info("%s Building run_exports data", subdir)
