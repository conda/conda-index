--- conflicted
+++ resolved
@@ -803,15 +803,10 @@
         Write repodata to :json_filename, but only if changed.
         """
         repodata_json_path = join(self.channel_root, subdir, json_filename)
-<<<<<<< HEAD
-        new_repodata_binary = json.dumps(repodata, indent=2, sort_keys=True,).encode(
-            "utf-8"
-=======
         new_repodata = json.dumps(
             repodata,
             indent=2,
             sort_keys=True,
->>>>>>> 9e1313f5
         )
         write_result = self._maybe_write(
             repodata_json_path, new_repodata, write_newline_end=True
