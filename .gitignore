--- conflicted
+++ resolved
@@ -140,8 +140,5 @@
 *.db
 *.db-*
 
-<<<<<<< HEAD
 conda_index_db
-=======
-rever/
->>>>>>> 2df5ec68
+rever/