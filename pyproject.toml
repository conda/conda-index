[build-system]
requires = ["flit_core >=3.2,<4"]
build-backend = "flit_core.buildapi"

[project]
name = "conda_index"
authors = [
    { name = "Anaconda, Inc. & Contributors", email = "conda@continuum.io" },
]
license = { file = "LICENSE" }
readme = "README.md"
dynamic = ["version", "description"]
requires-python = ">=3.8"
dependencies = [
    "click >=8",
    "conda >=4.14.0",                  # not available on pypi
    "conda-package-streaming >=0.7.0",
    "filelock",
    "jinja2",
<<<<<<< HEAD
    "more-itertools",
    "msgpack",
=======
>>>>>>> 0dab0087
    "ruamel.yaml",
    "zstandard",
]

[project.optional-dependencies]
test = [
    "conda-build >=3.21.0",
    "conda-package-handling >=1.9.0",
    "coverage[toml]",
    "pytest >=7",
    "pytest-cov",
    "pytest-mock",
    "fsspec[http]"
]
docs = [
    "furo",
    "sphinx",
    "sphinx-click",
    "myst-parser",
    "mdit-py-plugins>=0.3.0",
]

[project.scripts]
# conda-build also provides conda-index script.
# require python -m conda_index for the moment to avoid the conflict.

[project.entry-points.conda]
index = "conda_index.plugin"

[project.urls]
Home = "https://github.com/conda/conda-index"

[tool.pytest.ini_options]
minversion = "7.0"
testpaths = ["tests"]
filterwarnings = [
  # elevate conda's deprecated warning to an error
  "error::PendingDeprecationWarning:conda",
  "error::DeprecationWarning:conda",
  # elevate conda-build's deprecated warning to an error
  "error::PendingDeprecationWarning:conda_build",
  "error::DeprecationWarning:conda_build",
  # elevate conda-index's deprecated warning to an error
  "error::PendingDeprecationWarning:conda_index",
  "error::DeprecationWarning:conda_index",
]

[tool.coverage.run]
concurrency = ["multiprocessing", "thread"]
source = ["conda_index"]

[tool.isort]
profile = "black"<|MERGE_RESOLUTION|>--- conflicted
+++ resolved
@@ -17,11 +17,7 @@
     "conda-package-streaming >=0.7.0",
     "filelock",
     "jinja2",
-<<<<<<< HEAD
-    "more-itertools",
     "msgpack",
-=======
->>>>>>> 0dab0087
     "ruamel.yaml",
     "zstandard",
 ]
