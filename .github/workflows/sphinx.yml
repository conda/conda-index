name: Sphinx
on:
  push:
    branches:
      - main

  pull_request:
    branches:
      - main

jobs:
  sphinx:
    runs-on: ubuntu-latest
    steps:
      - uses: actions/checkout@v4
      - name: Cache conda packages
        uses: actions/cache@v3
        env:
          # Increase this value to reset cache
          CACHE_NUMBER: 1
        with:
          path: |
            /usr/share/miniconda/pkgs/*.conda
            /usr/share/miniconda/pkgs/cache
            /home/runner/.conda/pkgs/*.conda
            /home/runner/.conda/pkgs/cache
          key:
            ${{ runner.os }}-conda-${{ env.CACHE_NUMBER }}-${{ hashFiles('pyproject.toml') }}
      - uses: actions/setup-python@v4
        with:
          python-version: "3.x"
          architecture: "x64"
          cache: "pip"
      - name: Setup conda
        run: |
          echo "experimental: [jlap]" >> ~/.condarc
          $CONDA/bin/conda info
          # conda init doesn't do what we want here
      - name: Build Documentation
        shell: bash -l {0}
        run: |
          $CONDA/bin/conda create --quiet -n conda-index pip conda
          source $CONDA/envs/conda-index/bin/activate
          pip install -e ".[docs]"
          make html
      - name: Upload artifact
<<<<<<< HEAD
=======
        id: deployment
>>>>>>> a035689d
        uses: actions/upload-pages-artifact@v3
        with:
          # Upload entire repository
          path: 'build/html'

  pages:

    runs-on: ubuntu-latest
    if: github.ref == 'refs/heads/main'
    needs: [sphinx]

    # Sets permissions of the GITHUB_TOKEN to allow deployment to GitHub Pages
    permissions:
      contents: read
      pages: write
      id-token: write

    environment:
      name: github-pages
      url: ${{ steps.deployment.outputs.page_url }}

    steps:
      - name: Deploy to GitHub Pages
        id: deployment
        uses: actions/deploy-pages@v4<|MERGE_RESOLUTION|>--- conflicted
+++ resolved
@@ -44,10 +44,7 @@
           pip install -e ".[docs]"
           make html
       - name: Upload artifact
-<<<<<<< HEAD
-=======
         id: deployment
->>>>>>> a035689d
         uses: actions/upload-pages-artifact@v3
         with:
           # Upload entire repository
